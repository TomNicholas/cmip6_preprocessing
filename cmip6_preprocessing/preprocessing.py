--- conflicted
+++ resolved
@@ -8,13 +8,6 @@
 import pint_xarray
 import xarray as xr
 
-<<<<<<< HEAD
-import cf_xarray.units
-
-import pint
-import pint_xarray
-=======
->>>>>>> 26bc41e3
 from cmip6_preprocessing.utils import _maybe_make_list, cmip6_dataset_id
 
 
